from abc import ABC
from typing import Optional, List, Dict
import pandas as pd
<<<<<<< HEAD
import copy

from oes.battery.battery_model import BatteryModel
from oes.util.conversions import resolution_in_hours
=======
import oes.util.conversions


class BatterySchedulerException(Exception):
    """ Error arising during battery scheduling """

    def __init__(self, msg, err=None):
        if msg is None:
            msg = "An error occurred with the battery scheduler"
        super(BatterySchedulerException, self).__init__(msg)
        self.error = err
>>>>>>> 34f78d65


class BatteryScheduler(ABC):
    """ Base class for any battery scheduler """

<<<<<<< HEAD
    def __init__(self, name: str = 'AbstractBatteryScheduler', params: Optional[Dict] = None) -> None:
        self.name = name

        # Store some objects / vars locally - these will be passed in when solve is called
        self.scenario: Optional[pd.DataFrame] = None
        self.battery: Optional[BatteryModel] = None
        self.controllers: Optional[List] = None
        self.solution_optimal: Optional[pd.DataFrame] = None
=======
    def __init__(self, name="BatteryScheduler", params=None):
        self.name = name

        # Set default parameters
        self.params = {
            "time_interval": "30 minutes",  # Time discretisation
            "constrain_charge_rate": True,  # Whether to choose charge/discharge rates that stay within allowable SOC
        }

        # Overwrite default params with custom params that were passed
        if params is not None:
            for param in params:
                self.params[param] = params[param]
>>>>>>> 34f78d65

    def update_params(self, params: dict) -> None:
        """
        Update battery parameters
        :param params: dictionary of <parameter_name>, <parameter_value> pairs
        :return: None
        """
        for key, value in params.items():
            setattr(self, key, value)

    def solve(self, scenario: pd.DataFrame, battery: BatteryModel, controllers: List,
              solution_optimal: pd.DataFrame) -> pd.DataFrame:
        """
        Determine schedule for which type of controller should be used when
        :param scenario: dataframe consisting of:
                            - index: pandas Timestamps
                            - columns: one for each relevant entity (e.g. generation, demand, tariff_import, etc.)
        :param battery: <AbstractBattery> a battery instance
        :param controllers: <list of (controller_name, controller_type) pairs> to be used when generating schedule
        :param solution_optimal: dataframe containing columns showing optimal "charge_rate" and "soc"
        :return: dataframe consisting of:
                    - index: pandas Timestamps
                    - 'controller': string indicating which controller to start using
        """

        # Keep local copies
        self.scenario = copy.copy(scenario)
        self.battery = copy.copy(battery)
        self.controllers = controllers
        self.solution_optimal = solution_optimal

        # Here in abstract base class, return None - this will be handled in child class
        return None<|MERGE_RESOLUTION|>--- conflicted
+++ resolved
@@ -1,53 +1,23 @@
 from abc import ABC
 from typing import Optional, List, Dict
 import pandas as pd
-<<<<<<< HEAD
 import copy
 
-from oes.battery.battery_model import BatteryModel
+from oes.battery.battery import AbstractBattery
 from oes.util.conversions import resolution_in_hours
-=======
-import oes.util.conversions
 
 
-class BatterySchedulerException(Exception):
-    """ Error arising during battery scheduling """
-
-    def __init__(self, msg, err=None):
-        if msg is None:
-            msg = "An error occurred with the battery scheduler"
-        super(BatterySchedulerException, self).__init__(msg)
-        self.error = err
->>>>>>> 34f78d65
-
-
-class BatteryScheduler(ABC):
+class AbstractBatteryScheduler(ABC):
     """ Base class for any battery scheduler """
 
-<<<<<<< HEAD
     def __init__(self, name: str = 'AbstractBatteryScheduler', params: Optional[Dict] = None) -> None:
         self.name = name
 
         # Store some objects / vars locally - these will be passed in when solve is called
         self.scenario: Optional[pd.DataFrame] = None
-        self.battery: Optional[BatteryModel] = None
+        self.battery: Optional[AbstractBattery] = None
         self.controllers: Optional[List] = None
         self.solution_optimal: Optional[pd.DataFrame] = None
-=======
-    def __init__(self, name="BatteryScheduler", params=None):
-        self.name = name
-
-        # Set default parameters
-        self.params = {
-            "time_interval": "30 minutes",  # Time discretisation
-            "constrain_charge_rate": True,  # Whether to choose charge/discharge rates that stay within allowable SOC
-        }
-
-        # Overwrite default params with custom params that were passed
-        if params is not None:
-            for param in params:
-                self.params[param] = params[param]
->>>>>>> 34f78d65
 
     def update_params(self, params: dict) -> None:
         """
@@ -58,7 +28,7 @@
         for key, value in params.items():
             setattr(self, key, value)
 
-    def solve(self, scenario: pd.DataFrame, battery: BatteryModel, controllers: List,
+    def solve(self, scenario: pd.DataFrame, battery: AbstractBattery, controllers: List,
               solution_optimal: pd.DataFrame) -> pd.DataFrame:
         """
         Determine schedule for which type of controller should be used when
