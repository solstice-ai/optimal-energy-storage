--- conflicted
+++ resolved
@@ -1,11 +1,7 @@
 from setuptools import setup
 
 setup(name="oes",
-<<<<<<< HEAD
-      version="0.9.3",
-=======
-      version="1.0.0",
->>>>>>> 34f78d65
+      version="1.0.1",
       description="Optimal operation of energy storage",
       url="https://github.com/solstice-ai/optimal-energy-storage",
       author="Julian de Hoog",
